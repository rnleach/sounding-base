[package]
name = "sounding-base"
<<<<<<< HEAD
version = "0.9.1"
=======
version = "0.9.2"
>>>>>>> 32f75be5
authors = ["Ryan Leach <clumsycodemonkey@gmail.com>"]
description = """Data formats and algorithms for atmospheric soundings. The base crate is meant to
              be a common base for other crates to build on. These crates may be for managing a 
              data-store, displaying data, or saving and loading files."""
repository = "https://github.com/rnleach/sounding-base.git"
readme = "README.md"
license-file = "LICENSE"
exclude = ["**/*.rs.bk",".gitignore",".vscode/**/*"]
categories = ["science"]
keywords = ["weather","sounding","meteorology", "skew-t"]
edition = "2018"

[dependencies]
chrono = "^0.4"
metfor = {version = "^0.6", features = ["use_optional"]}
optional = "^0.5.0"<|MERGE_RESOLUTION|>--- conflicted
+++ resolved
@@ -1,10 +1,6 @@
 [package]
 name = "sounding-base"
-<<<<<<< HEAD
-version = "0.9.1"
-=======
 version = "0.9.2"
->>>>>>> 32f75be5
 authors = ["Ryan Leach <clumsycodemonkey@gmail.com>"]
 description = """Data formats and algorithms for atmospheric soundings. The base crate is meant to
               be a common base for other crates to build on. These crates may be for managing a 
